"""
Spectral quality evaluation metrics.

Authors: David R. Thompson, david.r.thompson@jpl.nasa.gov
"""

import os
import argparse
import numpy as np
import spectral.io.envi as envi
import matplotlib.pyplot as plt
import logging


def find_header(inputpath:str) -> str:
  """Return the header associated with an image file

  Args:
      inputpath (str): input pathname to search for header from

  Returns:
      str: envi header path
  """
  if os.path.splitext(inputpath)[-1] == '.img' or os.path.splitext(inputpath)[-1] == '.dat' or os.path.splitext(inputpath)[-1] == '.raw':
      # headers could be at either filename.img.hdr or filename.hdr.  Check both, return the one that exists if it
      # does, if not return the latter (new file creation presumed).
      hdrfile = os.path.splitext(inputpath)[0] + '.hdr'
      if os.path.isfile(hdrfile):
          return hdrfile
      elif os.path.isfile(inputpath + '.hdr'):
          return inputpath + '.hdr'
      return hdrfile
  elif os.path.splitext(inputpath)[-1] == '.hdr':
      return inputpath
  else:
      return inputpath + '.hdr'


def smooth(x:np.array, window_length:int = 3) -> np.array:
  """Moving average smoother
  Args:
      x (np.array): Input spectrum
      window_length (int, optional): Window size for smoothing. Defaults to 3.

  Returns:
      np.array: smoothed spectra
  """
  q=np.r_[x[window_length-1:0:-1],x,x[-1:-window_length:-1]]
  w=np.ones(window_length,'d')/float(window_length)
  y=np.convolve(w,q,mode='valid')
  y= y[int(window_length/2):-int(window_length/2)]
  return y


def wl2band(w: float, wl: np.array) -> int:
  """Translate wavelength to nearest channel index

  Args:
      w (float): input wavelength to match
      wl (np.array): reference wavelengths

  Returns:
      int: closest index of given wavelength
  """
  return np.argmin(abs(wl-w))


# parse the command line (perform the correction on all command line arguments)
def main():

  parser = argparse.ArgumentParser(description="Spectrum quality")
  parser.add_argument('rflfile', type=str, metavar='REFLECTANCE')
  parser.add_argument('outfile', type=str, metavar='OUTPUT')
  parser.add_argument('--sample', type=int, default=1)
  parser.add_argument('--wavelengths', type=str, metavar='WAVELENGTH', default=None)
  parser.add_argument('--plot', action='store_true')
  parser.add_argument('--fit_cloud_slope', action='store_true')
  parser.add_argument('--uv_err_thresh', default=0.05)
  parser.add_argument('--uv_slope_thresh', default=0.0003)
  parser.add_argument('--log_file', type=str, default=None)
  parser.add_argument('--log_level', type=str, default='INFO')
  args = parser.parse_args()

  if args.log_file is None:
      logging.basicConfig(format='%(message)s', level=args.log_level)
  else:
      logging.basicConfig(format='%(message)s', level=args.log_level, filename=args.log_file)


  dtypemap = {'4':np.float32, '5':np.float64, '2':np.float16}

  # Get file dimensions
  rflhdrfile = find_header(args.rflfile)
  rflhdr = envi.read_envi_header(rflhdrfile)
  rfllines   = int(rflhdr['lines'])
  rflsamples = int(rflhdr['samples'])
  rflbands   = int(rflhdr['bands'])
  rflintlv   = rflhdr['interleave']
  rfldtype   = dtypemap[rflhdr['data type']]
  rflframe   = rflsamples * rflbands

  # Get wavelengths
  if args.wavelengths is not None:
    c, wl, fwhm = np.loadtxt(args.wavelengths).T
  else:
    if not 'wavelength' in rflhdr:
      raise IndexError('Could not find wavelength data anywhere')
    else:
      wl = np.array([float(f) for f in rflhdr['wavelength']])
    if not 'fwhm' in rflhdr:
      raise IndexError('Could not find fwhm data anywhere')
    else:
      fwhm = np.array([float(f) for f in rflhdr['fwhm']])

  # Convert from microns to nm if needed
  if not any(wl>100):
    logging.info('Assuming wavelengths provided in microns, converting to nm')
    wl = wl*1000.0

  # Define start and end channels for two water bands
  # reference regions outside these features.  The reference
  # intervals serve to assess the channel-to-channel instrument
  # noise
  s940,e940 = wl2band(910,wl), wl2band(990,wl)
  s1140,e1140 = wl2band(1090,wl), wl2band(1180,wl)
  srefA,erefA = wl2band(1010,wl), wl2band(1080,wl)
  srefB,erefB = wl2band(780,wl), wl2band(900,wl)

<<<<<<< HEAD
=======
  # cloud band indices and thresholds
  b450,b1250,b1650 = wl2band(450,wl), wl2band(1250,wl), wl2band(1650,wl)
  t450 = 0.29
  t1250 = 0.22
  t1650 = 0.22

  # intervals used for cloud slopes
  x = np.where(np.logical_and(wl>450,wl<1000))[0]
  x2 = np.where(wl<1000)[0]
  wl_subset = wl[x]
  wl_subset2 = wl[x2]
  
>>>>>>> 439c33ff
  samples = 0
  errors, slopes, resids = [],[],[]
  with open(args.rflfile,'rb') as fin:
       for line in range(rfllines):

          logging.debug('line %i/%i'%(line+1,rfllines))

          # Read reflectances and translate the frame to BIP
          # (a sequential list of spectra)
          rfl = np.fromfile(fin, dtype=rfldtype, count=rflframe)
          if rflintlv == 'bip':
              rfl = np.array(rfl.reshape((rflsamples,rflbands)), dtype=np.float32)
          else:
              rfl = np.array(rfl.reshape((rflbands,rflsamples)).T, dtype=np.float32)

<<<<<<< HEAD
          # Loop through all spectra
          for spectrum in rfl:
=======
          # Loop through all spectra 
          for entry in rfl:
              
              # handle state vectors
              if len(entry)>len(wl):
                spectrum = entry[:len(wl)]
              else:
                spectrum = entry
>>>>>>> 439c33ff

              if any(spectrum<-9990):
                 continue

              samples = samples + 1
              if samples % args.sample != 0:
                 continue

              # Get divergence of each spectral interval from the local
              # smooth spectrum
              ctm = smooth(spectrum)
              errsA = spectrum[s940:e940] - ctm[s940:e940]
              errsB = spectrum[s1140:e1140] - ctm[s1140:e1140]
              referenceA = spectrum[srefA:erefA] - ctm[srefA:erefA]
              referenceB = spectrum[srefB:erefB] - ctm[srefB:erefB]

              # calcualte the root mean squared error of each interval
              errsA = np.sqrt(np.mean(pow(errsA,2)))
              errsB = np.sqrt(np.mean(pow(errsB,2)))
              referenceA = np.sqrt(np.mean(pow(referenceA,2)))
              referenceB = np.sqrt(np.mean(pow(referenceB,2)))

              # We use the better of two reference regions and two
              # water regions for robustness
              errs = min(errsA,errsB)
              reference = min(referenceA,referenceB)
              excess_error = errs/reference

              # Running tally of errors
              errors.append(excess_error)

              # Useful for debugging
              if False:
                 plt.plot(wl,spectrum)
                 plt.plot(wl,ctm)
                 plt.title(excess_error)
                 plt.show()

<<<<<<< HEAD
=======
              # Is this a cloud? 
              cloud = spectrum[b450] > t450 and spectrum[b1250] > t1250 \
                      and spectrum[b1650] > t1650

              if cloud and args.fit_cloud_slope:

                # Fit a polynomial to the VIS, evaluate divergence in UV
                p = np.polyfit(x,spectrum[x],1)
                slope = p[0]
                err = np.mean(abs(spectrum[x]/np.polyval(p,x)-1))

                # Only use clouds that are flat in the VIS
                if (err) < args.uv_err_thresh and abs(slope)<args.uv_slope_thresh:
                    slopes.append(slope)

                    if args.plot:
                       plt.plot(wl,spectrum)
                       plt.plot(wl[x2],np.polyval(p,x2))
                       plt.title('Error: %8.6f, Slope: %8.6f'%(err,slope))
                       plt.show()
                    resid = (spectrum[x2]/np.polyval(p,x2))
                    resids.append(resid)

  if len(resids)>1:
      resids = np.median(np.array(resids), axis=0)
  else:
      resids = np.array(resids)
  

  
>>>>>>> 439c33ff
  # Write percentiles
  errors.sort()
  errors = np.array(errors)
  with open(args.outfile,'w') as fout:

      # Write spectrum divergence
      for pct in [50,95,99.9]:
          fout.write('%8.6f\n'%np.percentile(errors,pct))

      if len(slopes)>2:
          fout.write('%i %8.6f\n'%(len(slopes),np.median(slopes)))
      else:
          fout.write('nan\n')

      # Write cloud QE estimates
      if len(resids)>0:
          for w,r in zip(wl_subset2, resids):
              fout.write('%8.6f %8.6f\n'%(w,r))
      else:
          for w in wl_subset2:
              fout.write('%8.6f nan\n'%w)

if __name__ == "__main__":
  main()


<|MERGE_RESOLUTION|>--- conflicted
+++ resolved
@@ -126,8 +126,6 @@
   srefA,erefA = wl2band(1010,wl), wl2band(1080,wl)
   srefB,erefB = wl2band(780,wl), wl2band(900,wl)
 
-<<<<<<< HEAD
-=======
   # cloud band indices and thresholds
   b450,b1250,b1650 = wl2band(450,wl), wl2band(1250,wl), wl2band(1650,wl)
   t450 = 0.29
@@ -140,7 +138,6 @@
   wl_subset = wl[x]
   wl_subset2 = wl[x2]
   
->>>>>>> 439c33ff
   samples = 0
   errors, slopes, resids = [],[],[]
   with open(args.rflfile,'rb') as fin:
@@ -156,10 +153,6 @@
           else:
               rfl = np.array(rfl.reshape((rflbands,rflsamples)).T, dtype=np.float32)
 
-<<<<<<< HEAD
-          # Loop through all spectra
-          for spectrum in rfl:
-=======
           # Loop through all spectra 
           for entry in rfl:
               
@@ -168,7 +161,6 @@
                 spectrum = entry[:len(wl)]
               else:
                 spectrum = entry
->>>>>>> 439c33ff
 
               if any(spectrum<-9990):
                  continue
@@ -207,8 +199,6 @@
                  plt.title(excess_error)
                  plt.show()
 
-<<<<<<< HEAD
-=======
               # Is this a cloud? 
               cloud = spectrum[b450] > t450 and spectrum[b1250] > t1250 \
                       and spectrum[b1650] > t1650
@@ -237,9 +227,6 @@
   else:
       resids = np.array(resids)
   
-
-  
->>>>>>> 439c33ff
   # Write percentiles
   errors.sort()
   errors = np.array(errors)
